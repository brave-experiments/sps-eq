//! Module describing the signing procedures and structs

use ark_ec::{PairingEngine, ProjectiveCurve};
use ark_ff::{Field, UniformRand, Zero};

<<<<<<< HEAD
use rand::{CryptoRng, Rng};
use zeroize::Zeroize;
=======
use ark_ff::{Field, UniformRand, Zero};

use rand::{CryptoRng, Rng};
>>>>>>> 6111e51a

/// SPS-EQ signature
pub struct SpsEqSignature<E: PairingEngine> {
    /// Z point
    pub Z: E::G1Projective,
    /// Y point
    pub Y: E::G1Projective,
    /// Yp point
    pub Yp: E::G2Projective,
}

<<<<<<< HEAD
=======
impl<E: PairingEngine> SpsEqSignature<E> {
    /// Mutably changes the representation of the signature and a message. The
    /// function does not make assumptions with regards to the relation between
    /// the message and the signature (ie. signature may not correspond to the
    /// message)
    pub fn change_repr<R>(
        &mut self,
        message: &Vec<E::G1Projective>,
        rng: &mut R,
    ) -> Vec<E::G1Projective>
    where
        R: Rng + CryptoRng,
    {
        let rnd_f = E::Fr::rand(rng);
        let rnd_u = E::Fr::rand(rng);

        let rnd_signature = SpsEqSignature::<E>::rnd_signature(&self, rnd_u, rnd_f);
        self.Z = rnd_signature.Z;
        self.Y = rnd_signature.Y;
        self.Yp = rnd_signature.Yp;

        SpsEqSignature::<E>::rnd_message(message, rnd_f)
    }

    /// Generates a new representation of the signature and message, and returns
    /// the new representation of the signature and the message; The function
    /// does not make assumptions with regards to relation between the message
    /// and the signature (ie. signature may not correspond to the message)
    pub fn generate_new_repr<R>(
        self,
        message: &Vec<E::G1Projective>,
        rng: &mut R,
    ) -> (SpsEqSignature<E>, Vec<E::G1Projective>)
    where
        R: Rng + CryptoRng,
    {
        let rnd_f = E::Fr::rand(rng);
        let rnd_u = E::Fr::rand(rng);

        let rnd_signature = SpsEqSignature::<E>::rnd_signature(&self, rnd_u, rnd_f);
        let rnd_message = SpsEqSignature::<E>::rnd_message(message, rnd_f);

        (rnd_signature, rnd_message)
    }

    fn rnd_message(message: &Vec<E::G1Projective>, rnd_f: E::Fr) -> Vec<E::G1Projective> {
        let rnd_msg = message
            .clone()
            .into_iter()
            .map(|mut g| {
                g *= rnd_f;
                g
            })
            .collect();

        rnd_msg
    }

    fn rnd_signature(
        signature: &SpsEqSignature<E>,
        rnd_u: E::Fr,
        rnd_f: E::Fr,
    ) -> SpsEqSignature<E> {
        let rnd_u_inverse = rnd_u.inverse().expect("It will never be zero");

        let mut rnd_signature = SpsEqSignature {
            Z: signature.Z,
            Y: signature.Y,
            Yp: signature.Yp,
        };

        rnd_signature.Z *= rnd_u;
        rnd_signature.Z *= rnd_f;

        rnd_signature.Y *= rnd_u_inverse;
        rnd_signature.Yp *= rnd_u_inverse;

        rnd_signature
    }
}

>>>>>>> 6111e51a
/// SPS-EQ signing key
#[derive(Clone, Debug)]
pub struct SigningKey<E: PairingEngine> {
    /// Capacity supported by the signing key
    pub signature_capacity: usize,
    /// Secret keys
<<<<<<< HEAD
    secret_keys: Vec<E::Fr>,
=======
    pub(crate) secret_keys: Vec<E::Fr>,
>>>>>>> 6111e51a
}

impl<E: PairingEngine> SigningKey<E> {
    /// Generate a cryptographically random [`SigningKey`].
    pub fn new<R>(signature_capacity: usize, rng: &mut R) -> SigningKey<E>
    where
        R: Rng + CryptoRng,
    {
        let secret_keys = vec![E::Fr::rand(rng); signature_capacity];
        SigningKey {
            signature_capacity,
            secret_keys,
        }
    }

    /// Generate a [`SigningKey`] from a given input.
<<<<<<< HEAD
    pub fn new_input(sks: Vec<E::Fr>) -> SigningKey<E> {
        let signature_capacity = sks.len();

        SigningKey {
            signature_capacity,
            secret_keys: sks,
        }
=======
    pub fn from(sks: Vec<E::Fr>) -> Result<SigningKey<E>, ()> {
        let signature_capacity = sks.len();

        Ok(SigningKey {
            signature_capacity,
            secret_keys: sks,
        })
>>>>>>> 6111e51a
    }

    /// Sign a message, represented by a tuple of elements of G1Projective
    pub fn sign<R>(&self, messages: &[E::G1Projective], rng: &mut R) -> SpsEqSignature<E>
    where
        R: Rng + CryptoRng,
    {
        // todo: We probably want to do something when this goes out of scope
        let mut randomness = E::Fr::rand(rng);
        while randomness.is_zero() {
            randomness = E::Fr::rand(rng);
        }

        let mut Z = E::G1Projective::zero();
        let mut Y = E::G1Projective::prime_subgroup_generator();
        let mut Yp = E::G2Projective::prime_subgroup_generator();

        // todo: in here we'll eventually use `VariableBaseMSM::multi_scalar_mul`. Not necessary
        // yet, as we expect to have only two commitments.
        let mut messages = messages.to_owned();
        for (value, key) in messages.iter_mut().zip(self) {
            *value *= key;
            Z += value;
        }

        Z *= randomness;
        Y *= randomness.inverse().expect("It will never be zero");
        Yp *= randomness.inverse().expect("It will never be zero");

        SpsEqSignature { Z, Y, Yp }
    }
}

<<<<<<< HEAD
/// Implements `Zeroize` for SigningKeys.
/// todo: probably not required, as E::FR already implements zeroize
impl<E: PairingEngine> Zeroize for SigningKey<E> {
    fn zeroize(&mut self) {
        for key in self.secret_keys.iter_mut() {
            key.zeroize();
        }
    }
}

impl<E: PairingEngine> PartialEq for SigningKey<E> {
    fn eq(&self, other: &Self) -> bool {
        self.secret_keys == other.secret_keys
    }
}

impl<'a, E: PairingEngine> IntoIterator for &'a SigningKey<E> {
    type Item = E::Fr;
    type IntoIter = KeyIntoIterator<'a, E>;

    fn into_iter(self) -> Self::IntoIter {
        KeyIntoIterator {
            signing_key: self,
            index: 0,
        }
    }
}

/// Iterator for `SigningKey`, which implements `Iterator` itself
pub struct KeyIntoIterator<'a, E: PairingEngine> {
    signing_key: &'a SigningKey<E>,
    index: usize,
}

impl<'a, E: PairingEngine> Iterator for KeyIntoIterator<'a, E> {
    type Item = E::Fr;

    fn next(&mut self) -> Option<E::Fr> {
        match self.signing_key.secret_keys.get(self.index) {
            Some(x) => {
                self.index += 1;
                Some(*x)
            }
            None => None,
        }
=======
impl<E: PairingEngine> IntoIterator for SigningKey<E> {
    type Item = E::Fr;
    type IntoIter = std::vec::IntoIter<Self::Item>;
    fn into_iter(self) -> Self::IntoIter {
        self.secret_keys.into_iter()
>>>>>>> 6111e51a
    }
}

#[cfg(test)]
mod tests {
    use super::*;
    use ark_bls12_381::{
        Bls12_381, Fr, G1Affine, G1Projective as G1, G1Projective, G2Projective as G2,
    };
    use ark_ec::{msm::VariableBaseMSM, ProjectiveCurve};
    use ark_ff::{Field, One, Zero};
    use rand::thread_rng;

    #[test]
    fn test_new_keys() {
        let capacity = 2;
        let rnd = &mut thread_rng();

        let sk = SigningKey::<Bls12_381>::new(capacity, rnd);

        assert_eq!(sk.signature_capacity, capacity);
        assert_eq!(sk.signature_capacity, sk.secret_keys.len());

        let rnds = [&mut thread_rng(), &mut thread_rng(), &mut thread_rng()];
        let secret_keys = vec![Fr::rand(rnds[0]), Fr::rand(rnds[1]), Fr::rand(rnds[2])];
        let capacity = secret_keys.len();

        let sk = SigningKey::<Bls12_381>::from(secret_keys).unwrap();

        assert_eq!(sk.signature_capacity, capacity);
        assert_eq!(sk.secret_keys.len(), capacity);
    }

    #[test]
    fn test_iterator() {
<<<<<<< HEAD
        let sk = SigningKey::<Bls12_381>::new_input(vec![Fr::one(); 3]);
        for item in &sk {
=======
        let sk = SigningKey::<Bls12_381>::from(vec![Fr::one(); 3]).unwrap();
        for item in sk.into_iter() {
>>>>>>> 6111e51a
            assert_eq!(item, Fr::one())
        }
    }

    #[test]
    fn given_sk() {
        let sk = SigningKey::<Bls12_381>::new(3, &mut thread_rng());
        let values = sk.secret_keys.clone();

        let sk_from_value = SigningKey::<Bls12_381>::new_input(values);
        assert_eq!(sk, sk_from_value)
    }

    #[test]
    fn test_addition() {
        let mut init = G2::prime_subgroup_generator();
        init *= Fr::one();

        assert_eq!(init, G2::prime_subgroup_generator())
    }

    #[test]
    fn g1_generator() {
        let Z = G1Affine::zero();
        let _lalal = G1Projective::zero();
        let _Y = G1::prime_subgroup_generator();
        let _Yp = G2::prime_subgroup_generator();

        // todo: multi scalar mult is not of utter importance now. We only expect two mults. Change
        // eventually
        let a = VariableBaseMSM::multi_scalar_mul(&[Z], &[Fr::one().into()]);

        let b = Fr::rand(&mut thread_rng());
        let _c = b.inverse();

        assert_eq!(a, Z);
    }
}<|MERGE_RESOLUTION|>--- conflicted
+++ resolved
@@ -3,14 +3,8 @@
 use ark_ec::{PairingEngine, ProjectiveCurve};
 use ark_ff::{Field, UniformRand, Zero};
 
-<<<<<<< HEAD
 use rand::{CryptoRng, Rng};
 use zeroize::Zeroize;
-=======
-use ark_ff::{Field, UniformRand, Zero};
-
-use rand::{CryptoRng, Rng};
->>>>>>> 6111e51a
 
 /// SPS-EQ signature
 pub struct SpsEqSignature<E: PairingEngine> {
@@ -22,8 +16,6 @@
     pub Yp: E::G2Projective,
 }
 
-<<<<<<< HEAD
-=======
 impl<E: PairingEngine> SpsEqSignature<E> {
     /// Mutably changes the representation of the signature and a message. The
     /// function does not make assumptions with regards to the relation between
@@ -31,7 +23,7 @@
     /// message)
     pub fn change_repr<R>(
         &mut self,
-        message: &Vec<E::G1Projective>,
+        message: &[E::G1Projective],
         rng: &mut R,
     ) -> Vec<E::G1Projective>
     where
@@ -54,7 +46,7 @@
     /// and the signature (ie. signature may not correspond to the message)
     pub fn generate_new_repr<R>(
         self,
-        message: &Vec<E::G1Projective>,
+        message: &[E::G1Projective],
         rng: &mut R,
     ) -> (SpsEqSignature<E>, Vec<E::G1Projective>)
     where
@@ -69,17 +61,15 @@
         (rnd_signature, rnd_message)
     }
 
-    fn rnd_message(message: &Vec<E::G1Projective>, rnd_f: E::Fr) -> Vec<E::G1Projective> {
-        let rnd_msg = message
-            .clone()
+    fn rnd_message(message: &[E::G1Projective], rnd_f: E::Fr) -> Vec<E::G1Projective> {
+        message
+            .to_owned()
             .into_iter()
             .map(|mut g| {
                 g *= rnd_f;
                 g
             })
-            .collect();
-
-        rnd_msg
+            .collect()
     }
 
     fn rnd_signature(
@@ -105,18 +95,13 @@
     }
 }
 
->>>>>>> 6111e51a
 /// SPS-EQ signing key
 #[derive(Clone, Debug)]
 pub struct SigningKey<E: PairingEngine> {
     /// Capacity supported by the signing key
     pub signature_capacity: usize,
     /// Secret keys
-<<<<<<< HEAD
     secret_keys: Vec<E::Fr>,
-=======
-    pub(crate) secret_keys: Vec<E::Fr>,
->>>>>>> 6111e51a
 }
 
 impl<E: PairingEngine> SigningKey<E> {
@@ -133,15 +118,6 @@
     }
 
     /// Generate a [`SigningKey`] from a given input.
-<<<<<<< HEAD
-    pub fn new_input(sks: Vec<E::Fr>) -> SigningKey<E> {
-        let signature_capacity = sks.len();
-
-        SigningKey {
-            signature_capacity,
-            secret_keys: sks,
-        }
-=======
     pub fn from(sks: Vec<E::Fr>) -> Result<SigningKey<E>, ()> {
         let signature_capacity = sks.len();
 
@@ -149,7 +125,6 @@
             signature_capacity,
             secret_keys: sks,
         })
->>>>>>> 6111e51a
     }
 
     /// Sign a message, represented by a tuple of elements of G1Projective
@@ -183,7 +158,6 @@
     }
 }
 
-<<<<<<< HEAD
 /// Implements `Zeroize` for SigningKeys.
 /// todo: probably not required, as E::FR already implements zeroize
 impl<E: PairingEngine> Zeroize for SigningKey<E> {
@@ -229,13 +203,6 @@
             }
             None => None,
         }
-=======
-impl<E: PairingEngine> IntoIterator for SigningKey<E> {
-    type Item = E::Fr;
-    type IntoIter = std::vec::IntoIter<Self::Item>;
-    fn into_iter(self) -> Self::IntoIter {
-        self.secret_keys.into_iter()
->>>>>>> 6111e51a
     }
 }
 
@@ -271,13 +238,8 @@
 
     #[test]
     fn test_iterator() {
-<<<<<<< HEAD
-        let sk = SigningKey::<Bls12_381>::new_input(vec![Fr::one(); 3]);
+        let sk = SigningKey::<Bls12_381>::from(vec![Fr::one(); 3]).unwrap();
         for item in &sk {
-=======
-        let sk = SigningKey::<Bls12_381>::from(vec![Fr::one(); 3]).unwrap();
-        for item in sk.into_iter() {
->>>>>>> 6111e51a
             assert_eq!(item, Fr::one())
         }
     }
@@ -287,7 +249,7 @@
         let sk = SigningKey::<Bls12_381>::new(3, &mut thread_rng());
         let values = sk.secret_keys.clone();
 
-        let sk_from_value = SigningKey::<Bls12_381>::new_input(values);
+        let sk_from_value = SigningKey::<Bls12_381>::from(values).unwrap();
         assert_eq!(sk, sk_from_value)
     }
 
