--- conflicted
+++ resolved
@@ -16,11 +16,7 @@
     /// Verify a signature with the public key
     pub fn verify(
         &self,
-<<<<<<< HEAD
         messages: &[E::G1Projective],
-=======
-        messages: &Vec<E::G1Projective>,
->>>>>>> 6111e51a
         signature: &SpsEqSignature<E>,
     ) -> Result<(), SpsEqSignatureError> {
         if self.signature_capacity != messages.len() {
@@ -32,7 +28,6 @@
             check_1 *= &E::pairing(message, key);
         }
 
-        // todo: change the error handling
         let expected_check_1 = E::pairing(signature.Z, signature.Yp);
 
         if check_1 != expected_check_1 {
@@ -51,12 +46,10 @@
 }
 
 /// Generate public keys from a secret key
-// todo: maybe we want to do from a reference?
 impl<'a, E: PairingEngine> From<&SigningKey<E>> for PublicKey<E> {
     fn from(signing_key: &SigningKey<E>) -> PublicKey<E> {
         let signature_capacity = signing_key.signature_capacity;
 
-<<<<<<< HEAD
         let mut public_keys = vec![E::G2Projective::prime_subgroup_generator(); signature_capacity];
         for (pkey, skey) in public_keys.iter_mut().zip(signing_key) {
             *pkey *= skey;
@@ -103,17 +96,6 @@
             }
             None => None,
         }
-=======
-        let mut public_keys =
-            vec![E::G2Projective::prime_subgroup_generator(); signature_capacity.clone()];
-        for (pkey, skey) in public_keys.iter_mut().zip(signing_key.secret_keys.iter()) {
-            *pkey *= *skey;
-        }
-        PublicKey {
-            signature_capacity,
-            public_keys,
-        }
->>>>>>> 6111e51a
     }
 }
 
